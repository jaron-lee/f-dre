import os
import sys
import time

import copy
import logging
from pprint import pprint
from tqdm import tqdm
import numpy as np
import yaml

import flows.utils as utils
from datasets.data import fetch_dataloaders
from flows.models.maf import *
from flows.models.ema import EMAHelper
from classification.models.resnet import ResnetClassifier
from classification.models.mlp import MLPClassifier, MLPClassifierv2

from flows.functions import get_optimizer
from flows.functions.ckpt_util import get_ckpt_path
from flows.functions.utils import (
    get_ratio_estimates,
    fairness_discrepancy,
    classify_examples
)

import torch
import torch.optim as optim
import torch.nn as nn
import torch.nn.functional as F

import torchvision
from torchvision import datasets, transforms
import torch.utils.data as data_utils
from torchvision.utils import save_image

import wandb

import matplotlib
matplotlib.use('Agg')
import matplotlib.pyplot as plt
import seaborn as sns

# for pre-trained attribute classifiers
CHECKPOINT_DIR = '/atlas/u/madeline/multi-fairgen/src/classification/checkpoints'
ATTR_CLFS = {
    'digit': os.path.join(
        CHECKPOINT_DIR, 'digits_attr_clf', 'model_best.pth'),
    'background': os.path.join(
        CHECKPOINT_DIR,'background_attr_clf', 'model_best.pth')     
}


class Flow(object):
    def __init__(self, args, config, device=None):
        self.args = args
        self.config = config
        if device is None:
            device = (
                torch.device("cuda")
                if torch.cuda.is_available()
                else torch.device("cpu")
            )
        self.device = device
        
        # if necessary, load (pretrained) density ratio estimates
        if self.args.fair_generate:
            self.dre_clf, name = self.load_classifier(args, self.args.dre_clf_ckpt)
            self.dre_clf_name = name
        if self.args.sample and self.args.attr_clf_ckpt is not None:
            self.attr_clf, name = self.load_classifier(args, self.args.attr_clf_ckpt)
            self.attr_clf_name = name

    def get_preds(self, logits, model_name):
        with torch.no_grad():
            if model_name == 'mlp':
                y_preds = torch.round(torch.sigmoid(logits))
            else:
                probs = F.softmax(logits, dim=1)
                _, y_preds = torch.max(probs, 1)
        return y_preds

    def get_model(self):
        # TODO: do something about these args
        if self.config.model.name == 'maf':
            model = MAF(self.config.model.n_blocks, self.config.model.input_size, self.config.model.hidden_size, self.config.model.n_hidden, None, self.config.model.activation_fn, self.config.model.input_order, batch_norm=not self.config.model.no_batch_norm)
        else:
            raise ValueError('Unrecognized model.')
        return model

    def load_classifier(self, args, ckpt_path):
        config_path = os.path.dirname(os.path.dirname(ckpt_path.rstrip('/')))
        with open(os.path.join(config_path, 'config.yaml')) as f:
            config = yaml.safe_load(f)
        config = dict2namespace(config)

        if config.model.name == 'resnet':
            clf = ResnetClassifier(args)
        elif config.model.name == 'mlp':
            clf = MLPClassifierv2(config)
        else:
            raise NotImplementedError(f'Classification model [{config.model.name}] not implemented.')
            
        assert os.path.exists(ckpt_path)
        
        # load state dict
        state_dict = torch.load(ckpt_path)['state_dict']
        clf.load_state_dict(state_dict)
        clf = clf.to(self.device)
        return clf, config.model.name

    def train(self):
        args, config = self.args, self.config
        train_dataloader, val_dataloader, test_dataloader = fetch_dataloaders(self.config.data.dataset, self.config.training.batch_size, self.device, self.args, self.config, self.config.data.flip_toy_var_order)
        
        model = self.get_model()
        model = model.to(self.device)
        # model = torch.nn.DataParallel(model)

        optimizer = get_optimizer(self.config, model.parameters())

        if self.config.model.ema:
            ema_helper = EMAHelper(mu=self.config.model.ema_rate)
            ema_helper.register(model)
        else:
            ema_helper = None

        start_epoch, step = 0, 0
        best_eval_logprob = float('-inf')
        if self.args.resume_training:
            print('restoring checkpoint from {}'.format(args.restore_file))
            state = torch.load(os.path.join(args.restore_file, "best_model_checkpoint.pt"), map_location=self.device)
            model.load_state_dict(state['model_state'])
            optimizer.load_state_dict(state['optimizer_state'])
            start_epoch = state['epoch'] + 1
        model = torch.nn.DataParallel(model)

        for epoch in range(start_epoch, self.config.training.n_epochs):
            data_start = time.time()
            data_time = 0
            # original maf code
            for i, data in enumerate(train_dataloader):
                model.train()
                step += 1

                # check if labeled dataset
                if len(data) == 1:
                    x, y = data[0], None
                else:
                    x, y = data
                    y = y.to(self.device)
                x = x.view(x.shape[0], -1).to(self.device)
                # loss = -model.module.log_prob(x, y if self.config.model.cond_label_size else None).mean(0)
                loss = -model.module.log_prob(x, y=None).mean(0)
                # get summary to log to wandb
                summary = dict(
                    train_loss=loss.item(),
                    epoch=epoch,
                    batch=i
                )
                wandb.log(summary)

                optimizer.zero_grad()
                loss.backward()
                optimizer.step()

                if self.config.model.ema:
                    ema_helper.update(model)

                if i % self.config.training.log_interval == 0:
                    print('epoch {:3d} / {}, step {:4d} / {}; loss {:.4f}'.format(
                        epoch, start_epoch + self.config.training.n_epochs, i, len(train_dataloader), loss.item()))

                data_start = time.time()

            # now evaluate and save metrics/checkpoints
            eval_logprob, _ = self.test(
                model, test_dataloader, epoch, self.args)
            # get summary to log to wandb
            summary = dict(
                test_logp=eval_logprob.item(),
                epoch=epoch,
            )
            wandb.log(summary)
            # save training checkpoint
            torch.save({
                'epoch': epoch,
                'model_state': model.module.state_dict(),
                'optimizer_state': optimizer.state_dict()},
                os.path.join(args.out_dir, 'model_checkpoint.pt'))
            # save model only
            torch.save(
                model.state_dict(), os.path.join(
                    args.out_dir, 'model_state.pt'))
            # save best state
            if eval_logprob > best_eval_logprob:
                best_eval_logprob = eval_logprob
                torch.save({
                    'epoch': epoch,
                    'model_state': model.module.state_dict(),
                    'optimizer_state': optimizer.state_dict()},
                    os.path.join(args.out_dir, 'best_model_checkpoint.pt'))
                # generate samples
                self.visualize(self.args, model, epoch)

    @torch.no_grad()
    def test(self, model, dataloader, epoch, args):
        model.eval()
        logprobs = []

        # unconditional model
        for data in dataloader:
            # x = data[0].view(data[0].shape[0], -1).to(self.device)
            # check if labeled dataset
            if len(data) == 1:
                x, y = data[0], None
            else:
                x, y = data
                y = y.to(self.device)
            x = x.to(self.device).view(x.shape[0], -1)
            log_px = model.module.log_prob(x)
            logprobs.append(log_px)
        logprobs = torch.cat(logprobs, dim=0).to(self.device)

        logprob_mean, logprob_std = logprobs.mean(0), 2 * logprobs.var(0).sqrt() / math.sqrt(len(dataloader.dataset))
        output = 'Evaluate ' + (epoch != None)*'(epoch {}) -- '.format(epoch) + 'logp(x) = {:.3f} +/- {:.3f}'.format(logprob_mean, logprob_std)
        print(output)
        results_file = os.path.join(args.out_dir, 'results.txt')
        print(output, file=open(results_file, 'a'))
        return logprob_mean, logprob_std

    def sample(self, args):
        model = self.get_model()
        print('restoring checkpoint from {}'.format(args.restore_file))
        state = torch.load(os.path.join(args.restore_file, "best_model_checkpoint.pt"), map_location=self.device)
        model = model.to(self.config.device)
        model.load_state_dict(state['model_state'], strict=True)
        model = torch.nn.DataParallel(model)

        if self.config.model.ema:
            ema_helper = EMAHelper(mu=self.config.model.ema_rate)
            ema_helper.register(model)
            ema_helper.load_state_dict(state)
            ema_helper.ema(model)
        else:
            ema_helper = None

        model.eval()

        if self.args.fid:
            self.sample_fid(model)
        elif self.args.generate_samples:
            self.generate_samples(model)
        elif self.args.encode_z:
            self.encode_z(self.args, model)
        elif self.args.fair_generate:
            self.fair_generate(self.args, self.config, model)
        else:
            raise NotImplementedError("Sampling procedure not defined")

    def sample_fid(self, model):
        pass

    @torch.no_grad()
    def visualize(self, args, model, step, n_row=10):
        model.eval()

        u = model.module.base_dist.sample((n_row**2, self.config.model.n_components)).squeeze()
        samples, _ = model.module.inverse(u)
<<<<<<< HEAD
        try:
            log_probs = model.module.log_prob(samples).sort(0)[1].flip(0)
            samples = samples[log_probs]
        except:
            import pdb
            pdb.set_trace()
            # i think something is breaking here
=======
        while torch.any(torch.isnan(samples)):
            print('nan entries exist! resampling...')
            u = model.module.base_dist.sample(
            (n_row**2, self.config.model.n_components)).squeeze()
            samples, _ = model.module.inverse(u)
        log_probs = model.module.log_prob(samples).sort(0)[1].flip(0)
        samples = samples[log_probs]
>>>>>>> 853b1300

        # convert and save images
        samples = samples.view((samples.shape[0], self.config.data.channels, self.config.data.image_size, self.config.data.image_size))
        samples = torch.sigmoid(samples)
        samples = torch.clamp(samples, 0., 1.)
        filename = 'generated_samples' + (step != None)*'_epoch_{}'.format(step) + '.png'
        save_image(samples, os.path.join(args.out_dir, filename), nrow=n_row, normalize=True)
        # log generations to wandb
        wandb.log({"samples" : [wandb.Image(i) for i in samples[0:40]]})

    @torch.no_grad()
    def generate_samples(self, model, n_row=10):
        all_samples = []
        preds = []
        model.eval()
        if self.args.attr_clf_ckpt is not None:
            self.attr_clf.eval() 

        print('generating {} samples in batches of 100...'.format(self.config.sampling.n_samples))
        n_batches = int(self.config.sampling.n_samples // 100)
        for n in range(n_batches):
            if (n % 10 == 0) and (n > 0):
                print('on iter {}/{}'.format(n, n_batches))
            u = model.module.base_dist.sample(
                (100, self.config.model.n_components)).squeeze()
            samples, _ = model.module.inverse(u)
            while torch.any(torch.isnan(samples)):
                print('nan entries exist! resampling...')
                u = model.module.base_dist.sample(
                (100, self.config.model.n_components)).squeeze()
                samples, _ = model.module.inverse(u)
            print('generating samples...')
            # sort by log_prob; take argsort idxs; flip high to low
            log_probs = model.module.log_prob(samples).sort(0)[1].flip(0)
            samples = samples[log_probs]
            samples = samples.view((samples.shape[0], self.config.data.channels, self.config.data.image_size, self.config.data.image_size))
            samples = torch.sigmoid(samples)
            samples = torch.clamp(samples, 0., 1.)  # check if we want to multiply by 255 and transpose if we're gonna do metric stuff on here

            # get classifier predictions
            logits, probas = self.attr_clf(samples.view(100, 1, -1))
            pred = self.get_preds(logits.squeeze(), self.attr_clf_name)
            
            # save things
            preds.append(pred.detach().cpu().numpy())
            all_samples.append(samples.detach().cpu().numpy())
        all_samples = np.vstack(all_samples)
        preds = np.hstack(preds)
        prop_ones = np.sum(preds)/len(preds)
        print('prop of 1s:', prop_ones)

        fair_disc_l2, fair_disc_l1, fair_disc_kl = utils.fairness_discrepancy(preds, 2)
        np.savez(os.path.join(self.args.out_dir, 'samples'), **{'x': all_samples})
        np.savez(os.path.join(self.args.out_dir, 'metrics'), 
            **{'preds': preds,
            'l2_fair_disc': fair_disc_l2,
            'prop_ones': prop_ones
            })
        # maybe just save some samples just for visualizations?
        filename = 'samples'+ '.png'
        save_image(torch.from_numpy(all_samples[:100]), os.path.join(self.args.out_dir, filename), nrow=n_row, normalize=True)

    @torch.no_grad()
    def encode_z(self, args, model):
        model_name = self.config.model.name
        model = model.to(self.device)
        model.eval()

        # data
        dataset = self.config.data.dataset
        train_dataloader, val_dataloader, test_dataloader = fetch_dataloaders(dataset, self.config.training.batch_size, self.device, args, self.config, self.config.data.flip_toy_var_order)

        # separate out biased mnist and ref mnist
        train_biased, train_ref = train_dataloader
        val_biased, val_ref = val_dataloader
        test_biased, test_ref = test_dataloader
        save_folder = os.path.join(self.config.training.data_dir, 'encodings', dataset)
        os.makedirs(save_folder, exist_ok=True)
        print(f'encoding dataset {dataset}')

        for split, loader in zip(('train', 'val', 'test'), (train_biased, val_biased, test_biased)):
            # data_type = 'mnist' if not self.config.data.subset else 'mnist_subset_same_bkgd'
            save_path = os.path.join(save_folder, f'{model_name}_{split}_biased_z_perc{self.config.data.perc}')
            print('saving encodings in: {}'.format(save_path))
            
            ys = []
            zs = []
            d_ys = []
            for i, (x,y) in enumerate(loader):
                x = x.to(self.device)
                z, _ = model(x.squeeze())
                zs.append(z.detach().cpu().numpy())
                ys.append(y.detach().numpy())
                d_ys.append(np.zeros_like(y))
            zs = np.vstack(zs)
            ys = np.hstack(ys)
            d_ys = np.hstack(d_ys)
            np.savez(save_path, **{'z': zs, 'y': ys, 'd_y': d_ys})
            print(f'Encoding of biased {split} set completed.')

        for split, loader in zip(('train', 'val', 'test'), (train_ref, val_ref, test_ref)):
            save_path = os.path.join(save_folder, f'{model_name}_{split}_ref_z_perc{self.config.data.perc}')
            print('saving encodings in: {}'.format(save_path))
            ys = []
            zs = []
            d_ys = []
            for i, (x,y) in enumerate(loader):
                x = x.to(self.device)
                z, _ = model(x.squeeze())
                zs.append(z.detach().cpu().numpy())
                ys.append(y.detach().numpy())
                d_ys.append(np.ones_like(y))
            zs = np.vstack(zs)
            ys = np.hstack(ys)
            d_ys = np.hstack(d_ys)
            np.savez(save_path, **{'z': zs, 'y': ys, 'd_y': d_ys})
            print(f'Encoding of ref {split} set completed.')
        # done
        print('Done encoding all x')

    def get_mixture_ratios(self, ratios):
        perc = self.config.data.perc
        if perc == 1.0:
            new_ratios = ratios / (1/2 * (ratios + 1))
        elif perc == 0.5:
            new_ratios = ratios / (2/3 * (2*ratios + 1))
        elif perc == 0.25:
            new_ratios = ratios / (1/5 * (4 * ratios + 1))
        elif perc == 0.1:
            new_ratios = ratios / (1/11 * (10*ratios + 1))
        
        return new_ratios
    @torch.no_grad()
    def fair_generate(self, args, config, model, n_row=10):
        from torch.distributions import Categorical

        all_samples = []
        preds = []

        model.eval()
        self.dre_clf.eval()
        if self.args.attr_clf_ckpt is not None:
            self.attr_clf.eval()

        # alpha = config.dre.alpha
        alpha = 0
        print('flattening importance weights by alpha={}'.format(alpha))

        # print('generating {} samples in batches of 1000...'.format(args.n_samples))
        n_sir = config.sampling.n_sir
        print('running SIR sampling... we are going to generate {} samples total.'.format(n_sir))
             
        for n in range(n_sir):
            if (n % 5 == 0) and (n > 0):
                print('on iter {}/{}'.format(n, n_sir))
            u = model.module.base_dist.sample((100, self.config.model.n_components)).squeeze().to(self.device)

            if not self.args.dre_x:
                logits, probas = self.dre_clf(u.view(100, 1, -1))
                logits = logits.squeeze()

                if self.dre_clf_name == 'mlp':
                    log_ratios = utils.logsumexp_1p(-logits) - utils.logsumexp_1p(logits)
                    ratios = torch.exp(log_ratios)
                else:
                    ratios = (probas[:, 1]/probas[:, 0])
                
                ratios = self.get_mixture_ratios(ratios)
                
                if alpha > 0:
                    ratios = ratios**(alpha)
                r_probs = ratios/ratios.sum()
                sir_j = Categorical(r_probs).sample().item()
                
                samples, _ = model.module.inverse(u[sir_j].unsqueeze(0))
                while torch.any(torch.isnan(samples)):
                    print('nans found! resampling...')
                    u = model.module.base_dist.sample((100, self.config.model.n_components)).squeeze().to(self.device)
                    logits, probas = self.dre_clf(u.view(100, 1, -1))
                    logits = logits.squeeze()
                    if self.dre_clf_name == 'mlp':
                        log_ratios = utils.logsumexp_1p(-logits) - utils.logsumexp_1p(logits)
                        ratios = torch.exp(log_ratios)
                    else:
                        ratios = (probas[:, 1]/probas[:, 0])
                    ratios = self.get_mixture_ratios(ratios)
                    if alpha > 0:
                        ratios = ratios**(alpha)
                    r_probs = ratios/ratios.sum()
                    sir_j = Categorical(r_probs).sample().item()
                    
                    samples, _ = model.module.inverse(u[sir_j].unsqueeze(0))
            else:
                samples, _ = model.module.inverse(u)
                while torch.any(torch.isnan(samples)):
                    print('nans found! resampling...')
                    u = model.module.base_dist.sample((100, self.config.model.n_components)).squeeze().to(self.device)                    
                    samples, _ = model.module.inverse(u)
                    
                # logits, probas = self.dre_clf(samples.view(100, 1, -1))
                # logits = logits.squeeze()
                # # ratios = (probas[:, 1]/probas[:, 0])
                # log_ratios = utils.logsumexp_1p(-logits) - utils.logsumexp_1p(logits)
                # ratios = torch.exp(log_ratios)
                # if alpha > 0:
                #     ratios = ratios**(alpha)
                # r_probs = ratios/ratios.sum()

            log_probs = model.module.log_prob(samples).sort(0)[1].flip(0)  # sort by log_prob; take argsort idxs; flip high to low
            samples = samples[log_probs]
            samples = samples.view((samples.shape[0], self.config.data.channels, self.config.data.image_size, self.config.data.image_size))
            samples = torch.sigmoid(samples)
            samples = torch.clamp(samples, 0., 1.)

            if self.args.dre_x:
                logits, probas = self.dre_clf(samples.view(100, 1, -1))
                logits = logits.squeeze()

                if self.dre_clf_name == 'mlp':
                    log_ratios = utils.logsumexp_1p(-logits) - utils.logsumexp_1p(logits)
                    ratios = torch.exp(log_ratios)
                else:
                    ratios = (probas[:, 1]/probas[:, 0])
                if alpha > 0:
                    ratios = ratios**(alpha)
                ratios = self.get_mixture_ratios(ratios)
                r_probs = ratios/ratios.sum()
                sir_j = Categorical(r_probs).sample().item()
                samples = samples[sir_j].unsqueeze(0)
 
            # get classifier predictions
            logits, probas = self.attr_clf(samples.view(samples.shape[0], 1, -1))
            pred = self.get_preds(logits.squeeze(), self.attr_clf_name)

            # save things
            preds.append(pred.detach().cpu().numpy())
            all_samples.append(samples.detach().cpu().numpy())
        all_samples = np.vstack(all_samples)
        preds = np.hstack(preds)
        # else:
        #     # regular sampling
        #     u = model.module.base_dist.sample((n_sir, self.config.model.n_components)).squeeze().to(self.device)
        #     samples, _ = model.module.inverse(u)
        #     log_probs = model.module.log_prob(samples).sort(0)[1].flip(0)  # sort by log_prob; take argsort idxs; flip high to low
        #     samples = samples[log_probs]
        #     samples = samples.view((samples.shape[0], self.config.data.channels, self.config.data.image_size, self.config.data.image_size))
        #     samples = torch.sigmoid(samples)
        #     samples = torch.clamp(samples, 0., 1.)
        #     # get classifier predictions
        #     if self.args.attr_clf_ckpt is not None:
        #         logits, probas = self.attr_clf(samples.view(len(samples), -1))
        #     _, pred = torch.max(probas, 1)

        #     all_samples = samples.detach().cpu().numpy()
        #     preds = pred.detach().cpu().numpy()
        # check metrics
        fair_disc_l2, fair_disc_l1, fair_disc_kl = utils.fairness_discrepancy(preds, 2)
        prop_ones = np.sum(preds)/len(preds)
        print('prop of 1s:', prop_ones)
        print('L2 fairness discrepancy is: {}'.format(fair_disc_l2))
        np.savez(os.path.join(args.out_dir, 'samples'), **{'x': all_samples})
        np.savez(os.path.join(args.out_dir, 'metrics'), 
            **{
            'preds': preds,
            'l2_fair_disc': fair_disc_l2,
            'prop_ones': prop_ones
            })
        # maybe just save some samples?
        filename = 'fair_samples_sir_alpha{}'.format(self.config.dre.alpha) + '.png'
        save_image(torch.from_numpy(all_samples[:100]), os.path.join(args.out_dir, filename), nrow=n_row, normalize=True)

    @torch.no_grad()
    def fair_evaluate(self, args, config, model, n_row=10):
        """
        this function is intended for computing expectations with respect to an importance-weighted distribution (different from generating samples wrt q)
        """
        from utils import logsumexp_1p

        all_samples = []
        preds = []

        model.eval()
        self.dre_clf.eval()

        # TODO: incorporate the statistic of interest
        g_x = None

        # sample z from your flow (TODO: fix number of samples)
        u = model.module.base_dist.sample((100, self.config.model.n_components)).squeeze().to(self.device)
        logits, probas = self.dre_clf(u.view(100, 1, 28, 28))
        
        # TODO: should make sure that logits are in the right form
        log_ratios = utils.logsumexp_1p(-logits) - utils.logsumexp_1p(logits)
        ratios = torch.exp(log_ratios)
        iw = self.get_mixture_ratios(ratios)

        # TODO: get statistic of interest
        # E_pf(x) [(2/(1 + r(x))) * g(x)]
        return (g_x * iw).mean()


def dict2namespace(config):
    import argparse
    namespace = argparse.Namespace()
    for key, value in config.items():
        if isinstance(value, dict):
            new_value = dict2namespace(value)
        else:
            new_value = value
        setattr(namespace, key, new_value)
    return namespace<|MERGE_RESOLUTION|>--- conflicted
+++ resolved
@@ -267,15 +267,6 @@
 
         u = model.module.base_dist.sample((n_row**2, self.config.model.n_components)).squeeze()
         samples, _ = model.module.inverse(u)
-<<<<<<< HEAD
-        try:
-            log_probs = model.module.log_prob(samples).sort(0)[1].flip(0)
-            samples = samples[log_probs]
-        except:
-            import pdb
-            pdb.set_trace()
-            # i think something is breaking here
-=======
         while torch.any(torch.isnan(samples)):
             print('nan entries exist! resampling...')
             u = model.module.base_dist.sample(
@@ -283,10 +274,9 @@
             samples, _ = model.module.inverse(u)
         log_probs = model.module.log_prob(samples).sort(0)[1].flip(0)
         samples = samples[log_probs]
->>>>>>> 853b1300
 
         # convert and save images
-        samples = samples.view((samples.shape[0], self.config.data.channels, self.config.data.image_size, self.config.data.image_size))
+	samples = samples.view((samples.shape[0], self.config.data.channels, self.config.data.image_size, self.config.data.image_size))
         samples = torch.sigmoid(samples)
         samples = torch.clamp(samples, 0., 1.)
         filename = 'generated_samples' + (step != None)*'_epoch_{}'.format(step) + '.png'
