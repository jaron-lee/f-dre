import argparse
import traceback
import shutil
import logging
import yaml
import sys
import os
import torch
import numpy as np
import torch.utils.tensorboard as tb
sys.path.append(os.path.abspath(os.getcwd()))

from flows.trainers.flow import Flow
from flows.trainers.toy_flow import ToyFlow
from classification.trainers.classifier import Classifier
from classification.trainers.old_classifier import OldClassifier
from classification.trainers.attr_classifier import AttrClassifier
from classification.trainers.mi_classifier import MIClassifier
from classification.trainers.downstream_classifier import DownstreamClassifier
from classification.trainers.omniglot_downstream_clf import OmniglotDownstreamClassifier

import getpass
import wandb

WANDB = {
    'kechoi': 'kristychoi',
    'madeline': 'madeline'
}

torch.set_printoptions(sci_mode=False)

def parse_args_and_config():
    parser = argparse.ArgumentParser(description=globals()['__doc__'])

    # ======== Data and output ========
    parser.add_argument('--config', type=str, required=True, help='Path to the config file')
    parser.add_argument('--exp_id', type=str, help='Exp id; output will be saved in config.data.out_dir/exp_id')
    parser.add_argument('--ni', action='store_true', help='No interaction. Suitable for Slurm Job launcher',)
    parser.add_argument('--seed', type=int, default=1234, help='Random seed')
    parser.add_argument('--verbose', type=str, default='info', help='Verbose level: info | debug | warning | critical',)

    # ======== Flow model task ========
    parser.add_argument('--resume_training', action='store_true', help='Whether to resume training')
    parser.add_argument('--test', action='store_true', help='Whether to test the model; if not true, trains model')
    parser.add_argument('--sample', action='store_true', help='Whether to produce samples from a pretrained model')
    parser.add_argument('--encode_z', action='store_true', help='Whether to encode data using a pretrained model')
    parser.add_argument('--restore_file', default=None, help='If restoring a pretrained flow checkpoint, path to saved model')

    # ======== Sampling: must specify --sample and one of following sampling procedures ========
    parser.add_argument('--generate_samples', action='store_true', help='Regular sampling from flow')
    parser.add_argument('--fair_generate', action='store_true', help='Sample with DRE reweighting using SIR. Must specify --dre_clf_ckpt.')
    parser.add_argument('--fid', action='store_true', help='FID sampling')
    
    # ======== Sampling classifiers: --attr_clf_ckpt for classifying sample attributes, --dre_clf_ckpt for --fair-generate ========
    parser.add_argument('--attr_clf_ckpt', default=None, help='Path to pretrained attribute classifier checkpoint; if provided, classify the flow samples.')
    parser.add_argument('--dre_clf_ckpt', default=None, help='Path to pretrained DRE classifier checkpoint to use for reweighting.')
    
    # ======== Classification-related (TODO: integrate classifier and flow into same main.py?) ========
    parser.add_argument('--classify', action='store_true', help='To run classification')
    parser.add_argument('--dre_x', action='store_true', help='DRE classification in x-space')
    parser.add_argument('--attr', default=None, help='For attr classification, provide one of \{\'background\', \'digit\'\}')
    parser.add_argument('--mi', action='store_true', help='To run MI estimation')
    parser.add_argument('--downstream', action='store_true', help='Run downstream classifier for domain adaptation experiment')
    # parser.add_argument('--dre', action='store_true', help='Run DRE classification of z-encodings')  
    
    # parse args and config
    args = parser.parse_args()
    with open(os.path.join('configs', args.config), 'r') as f:
        config = yaml.safe_load(f)
    new_config = dict2namespace(config)

    device = torch.device('cuda') if torch.cuda.is_available() else torch.device('cpu')
    logging.info('Using device: {}'.format(device))
    new_config.device = device

    args.out_dir = os.path.join(new_config.training.out_dir, args.exp_id)
    if not os.path.exists(args.out_dir):
        os.makedirs(args.out_dir)
    args.log_path = os.path.join(args.out_dir, 'logs')
    os.makedirs(args.out_dir, exist_ok=True)
    # set up wandb
    if not args.sample:
        # only for training
        wandb.init(
            project='multi-fairgen', 
            entity=WANDB[getpass.getuser()], 
            name=args.exp_id, 
            config=new_config, 
            sync_tensorboard=True,
        )

    # set up logger
    level = getattr(logging, args.verbose.upper(), None)
    if not isinstance(level, int):
        raise ValueError('level {} not supported'.format(args.verbose))

    handler1 = logging.StreamHandler()
    formatter = logging.Formatter(
        '%(levelname)s - %(filename)s - %(asctime)s - %(message)s'
    )
    handler1.setFormatter(formatter)
    logger = logging.getLogger()
    logger.addHandler(handler1)
    logger.setLevel(level)

    if not args.test and not args.sample: # training model
        if not args.resume_training:
            if os.path.exists(args.log_path):
                overwrite = False
                if args.ni:
                    overwrite = True
                else:
                    response = input('Folder already exists. Overwrite? (Y/N)')
                    if response.upper() == 'Y':
                        overwrite = True
                if overwrite:
                    shutil.rmtree(args.log_path)
                    os.makedirs(args.log_path)
                else:
                    print('Folder exists. Program halted.')
                    sys.exit(0)
            else:
                os.makedirs(args.log_path)

            with open(os.path.join(args.out_dir, 'config.yaml'), 'w') as f:
                yaml.dump(config, f, default_flow_style=False)

        # setup logger
        level = getattr(logging, args.verbose.upper(), None)
        if not isinstance(level, int):
            raise ValueError('level {} not supported'.format(args.verbose))

        handler2 = logging.FileHandler(os.path.join(args.log_path, 'stdout.txt'))
        handler2.setFormatter(formatter)
        logger.addHandler(handler2)
        logger.setLevel(level)

    # set random seed
    torch.manual_seed(args.seed)
    np.random.seed(args.seed)
    if torch.cuda.is_available():
        torch.cuda.manual_seed_all(args.seed)

    torch.backends.cudnn.benchmark = True

    return args, new_config


def dict2namespace(config):
    namespace = argparse.Namespace()
    if isinstance(config, list):
        # from creating config files
        for i in range(len(config)):
            for key, value in config[i].items():
                if isinstance(value, dict):
                    new_value = dict2namespace(value)
                else:
                    new_value = value
                setattr(namespace, key, new_value)
    else:
        # vanilla training
        for key, value in config.items():
            if isinstance(value, dict):
                new_value = dict2namespace(value)
            else:
                new_value = value
            setattr(namespace, key, new_value)
    return namespace


def main():
    args, config = parse_args_and_config()
    logging.info('Saving output to {}'.format(args.out_dir))
    logging.info('Writing log file to {}'.format(args.log_path))
    logging.info('Exp instance id = {}'.format(os.getpid()))

    try:
        if args.classify:
<<<<<<< HEAD
            if args.attr is not None or args.dre_x:
=======
            if args.attr is not None:
                print('training attribute/standard (non-dre) classifier...')
>>>>>>> 429a5c79
                trainer = AttrClassifier(args, config)
            else:
                if args.mi:
                    trainer = MIClassifier(args, config)
                elif args.downstream:
                    print('Training downstream classifier...')
                    if config.data.dataset == 'Omniglot':
                        print('omniglot downstream task')
                        trainer = OmniglotDownstreamClassifier(args, config)
                    else:
                        trainer = DownstreamClassifier(args, config)
                else:
                    print('Using DRE classifier...')
                    # trainer = Classifier(args, config)
                    trainer = OldClassifier(args, config)
        else:
            if config.data.dataset not in ['GMM', 'GMM_flow', 'MI', 'MI_flow']:
                trainer = Flow(args, config)
            else:
                trainer = ToyFlow(args, config)
        
        if args.sample:
            trainer.sample(args)
        elif args.test:
            trainer.test()
        else:
            trainer.train()
            if args.classify and config.data.dataset != 'Omniglot':
                # test_loss, test_acc, test_labels, test_probs, test_ratios, test_data = trainer.test(trainer.test_dataloader, 'test')
                # trainer.clf_diagnostics(test_labels, test_probs, test_ratios, test_data, 'test')
                test_loss, test_acc, test_labels, test_probs, test_ratios = trainer.test(trainer.test_dataloader, 'test')
                trainer.clf_diagnostics(test_labels, test_probs, test_ratios, 'test')
    
    except Exception:
        logging.error(traceback.format_exc())

    return 0


if __name__ == '__main__':
    sys.exit(main())

# cut out of "elif args.test:" block:
# if not args.classify:
            #     trainer.test()  # NOTE: this doesn't work for classifier atm
            # else:
            #     # TODO: FIX THIS (this is the classifier!)
            #     import torch.utils.data as data
            #     from datasets import get_dataset
            #     from models.classifier import build_model

            #     _, test_dataset = get_dataset(args, config)
            #     loader = data.DataLoader(
            #         test_dataset,
            #         batch_size=config.classifier.batch_size//2,
            #         shuffle=False,
            #         num_workers=config.data.num_workers,
            #     )
            #     model_cls = build_model(config.classifier.name)
            #     model = model_cls(config).cuda()
            #     model = torch.nn.DataParallel(model)
            #     state_dict = torch.load(os.path.join(args.log_path, 'clf_ckpt.pth'))[0]
            #     model.load_state_dict(state_dict)
            #     trainer.test(model, loader)<|MERGE_RESOLUTION|>--- conflicted
+++ resolved
@@ -176,13 +176,10 @@
 
     try:
         if args.classify:
-<<<<<<< HEAD
             if args.attr is not None or args.dre_x:
-=======
-            if args.attr is not None:
-                print('training attribute/standard (non-dre) classifier...')
->>>>>>> 429a5c79
                 trainer = AttrClassifier(args, config)
+                print('training attribute/standard (non-dre)/DRE classifier...')
+
             else:
                 if args.mi:
                     trainer = MIClassifier(args, config)
