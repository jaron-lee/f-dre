--- conflicted
+++ resolved
@@ -276,13 +276,8 @@
                 best_epoch = epoch
                 best = True
                 self.clf_diagnostics(val_labels, val_probs, val_ratios, val_data, split='val')
-<<<<<<< HEAD
                 if self.config.model.name == 'flow_mlp':
                     self.flow_diagnostics(step=epoch, n_row=10)
-=======
-                # if 'flow' in self.config.model.name:
-                #     self.flow_diagnostics(step=epoch, n_row=10)
->>>>>>> 429a5c79
             else:
                 best = False
             self._save_checkpoint(epoch, save_best=best)
